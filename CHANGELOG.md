--- conflicted
+++ resolved
@@ -7,11 +7,8 @@
   * Added saturation to joint velocity, joint position, and joint impedance examples
   * Changed examples to read initial states inside control loops (after controller switching)
   * Always throw `ControlException`s for control-related command responses
-<<<<<<< HEAD
   * Add support for commanding elbow positions for Cartesian motions
-=======
   * Removed unnecessary public dependencies for libfranka
->>>>>>> a72322e3
 
 ## 0.1.0 - 2017-09-15
 
