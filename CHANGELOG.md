# CHANGELOG

## 0.2.0 - unreleased

<<<<<<< HEAD
  * **BREAKING** change on the network protocol:
    - Added `tau_J_d` to the robot state.
    - Changed Command statuses.
  * Added logs to ControlException.
=======
Requires Panda system version >= 1.0.9

### New features

  * Added two new errors to the robot state
  * Added `epsilon` parameters to gripper grasp method
  * Added `tau_J_d` to the robot state
  * Added logs to ControlException
>>>>>>> 92fee75d
  * Added saturation to joint velocity, joint position, and joint impedance examples
  * Added support for commanding elbow positions for Cartesian motions
  * Fail earlier (by throwing exception) if any of the commanded values are NaN or infinity
  * Added support for stiffness frame to model

### Bugfixes

  * Changed examples to read initial states inside control loops (after controller switching)
  * Always throw `ControlException`s for control-related command responses

### Other changes

  * Changes in network protocol for new panda system version
  * Removed unnecessary public dependencies for libfranka

## 0.1.0 - 2017-09-15

  * Initial release
<|MERGE_RESOLUTION|>--- conflicted
+++ resolved
@@ -2,12 +2,6 @@
 
 ## 0.2.0 - unreleased
 
-<<<<<<< HEAD
-  * **BREAKING** change on the network protocol:
-    - Added `tau_J_d` to the robot state.
-    - Changed Command statuses.
-  * Added logs to ControlException.
-=======
 Requires Panda system version >= 1.0.9
 
 ### New features
@@ -16,7 +10,6 @@
   * Added `epsilon` parameters to gripper grasp method
   * Added `tau_J_d` to the robot state
   * Added logs to ControlException
->>>>>>> 92fee75d
   * Added saturation to joint velocity, joint position, and joint impedance examples
   * Added support for commanding elbow positions for Cartesian motions
   * Fail earlier (by throwing exception) if any of the commanded values are NaN or infinity
@@ -31,6 +24,7 @@
 
   * Changes in network protocol for new panda system version
   * Removed unnecessary public dependencies for libfranka
+  * More descriptive exception messages
 
 ## 0.1.0 - 2017-09-15
 
