# CHANGELOG

## 0.4.0 - UNRELEASED

<<<<<<< HEAD
Requires Panda system version >= 1.3.0

### Library

  * **BREAKING** Added rate limitation of the commanded values as option in the control loop and as
    a helper function. Rate limitation is activated by default, this could change the behavior of
    existing programs.
  * **BREAKING** Set the FCI filters default value to 1000. This could change the behavior of
    existing programs.
=======
Requires Panda system version >= 2.0.0

### Motion and control interfaces

  * Added `joint_move_in_wrong_direction` error to `franka::RobotState`

### Library

  * Removed unnecessary CMake script from installation
>>>>>>> 2fbaf936

## 0.3.0 - 2018-02-22

Requires Panda system version >= 1.2.0

### Motion and control interfaces

  * Added optional `epsilon` parameters to `franka::Gripper::grasp`

### Examples

  * Set default collision behavior, impedances, and filter frequencies
  * Removed command line parameters to simplify usage
  * Fixed locking bug in `joint_impedance_control`

### Library

  * **BREAKING** Changed signatures and added overloads in `franka::Model`
  * Added additional variables to installed CMake config
  * Updated `SOVERSION` to include minor version number
  * Added conflict with `ros-kinetic-libfranka` to Debian packaging
  * Minor fixes and improvements for API documentation
  * Fixed build errors on Clang 5.0
  * Fixed test errors for Poco >= 1.8.0

## 0.2.0 - 2018-01-29

Requires Panda system version >= 1.1.0

### Motion and control interfaces

  * Improved external torque tracking behavior.
  * Fixed discontinuities in commanding orientation changes via the cartesian
    pose interface.
  * Added `joint_p2p_insufficient_torque_for_planning`, `tau_j_range_violation`, and
    `instability_detected` errors to `franka::RobotState`
  * Added `tau_J_d`, `m_ee`, `F_x_Cee`, `I_ee`, `m_total`, `F_x_Ctotal`, `I_total`,
    `theta` and `dtheta` to `franka::RobotState`
  * Added `setFilter` command to `franka::Robot`
  * Added support for commanding elbow positions for Cartesian motions.
  * Added stiffness frame `K` to `franka::Model`
  * **BREAKING** Replaced `p_min` and `p_max` of `franka::VirtualWallCuboid` with `object_world_size`

### Error handling

  * **WARNING** Not all robot errors can be recovered using the guiding button
    on the robot anymore. To manually recover from such errors, please use the
    the Franka DESK web interface.
  * Added logs to `ControlException` and improved exception messages.
  * Fail earlier (by throwing exception) if any of the commanded values are
    `NaN` or `infinity`.

### Examples

  * Added saturation to joint velocity, joint position, and joint impedance
    examples.
  * Changed examples to read initial states inside control loops (after
    controller switching).
  * Examples first move to an initial joint position.
  * Added new cartesian impedance and force control examples.
  * Lowered grasping force in `grasp_object` example

### Library

  * **BREAKING** New build-time dependency on Eigen3.
  * Changed thread priority to the maximum allowed value.
  * Prepare for the removal of the socket-init in the default constructor in
    POCO releases >= 1.8.0.
  * Removed unnecessary public dependencies for libfranka.
  * CI: Run linter on examples
  * Docu: Use SVG instead of MathML for math rendering in API documentation to support Chrome.

## 0.1.0 - 2017-09-15

  * Initial release
<|MERGE_RESOLUTION|>--- conflicted
+++ resolved
@@ -2,18 +2,7 @@
 
 ## 0.4.0 - UNRELEASED
 
-<<<<<<< HEAD
 Requires Panda system version >= 1.3.0
-
-### Library
-
-  * **BREAKING** Added rate limitation of the commanded values as option in the control loop and as
-    a helper function. Rate limitation is activated by default, this could change the behavior of
-    existing programs.
-  * **BREAKING** Set the FCI filters default value to 1000. This could change the behavior of
-    existing programs.
-=======
-Requires Panda system version >= 2.0.0
 
 ### Motion and control interfaces
 
@@ -22,7 +11,11 @@
 ### Library
 
   * Removed unnecessary CMake script from installation
->>>>>>> 2fbaf936
+  * **BREAKING** Added rate limitation of the commanded values as option in the control loop and as
+    a helper function. Rate limitation is activated by default, this could change the behavior of
+    existing programs.
+  * **BREAKING** Set the FCI filters default value to 1000. This could change the behavior of
+    existing programs.
 
 ## 0.3.0 - 2018-02-22
 
