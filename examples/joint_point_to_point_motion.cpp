// Copyright (c) 2017 Franka Emika GmbH
// Use of this source code is governed by the Apache-2.0 license, see LICENSE
#include <algorithm>
#include <cmath>
#include <iostream>
#include <vector>

#include <franka/exception.h>
#include <franka/robot.h>

#include "examples_common.h"

/**
 * @example joint_point_to_point_motion.cpp
 * An example that moves the robot to a target position by commanding joint positions.
 *
 * @warning Before executing this example, make sure there is enough space in front of the robot.
 */

int main(int argc, char** argv) {
  if (argc != 10) {
    std::cerr << "Usage: " << argv[0] << " <robot-hostname> "
              << "<joint0> <joint1> <joint2> <joint3> <joint4> <joint5> <joint6> "
              << "<speed-factor>" << std::endl
              << "joint0 to joint6 are joint angles in [rad]." << std::endl
              << "speed-factor must be between zero and one." << std::endl;
    return -1;
  }
  try {
    franka::Robot robot(argv[1]);
    std::array<double, 7> q_goal;
    for (size_t i = 0; i < 7; i++) {
      q_goal[i] = std::stod(argv[i + 2]);
    }
    double speed_factor = std::stod(argv[9]);

    // Set additional parameters always before the control loop, NEVER in the control loop!
    // Set collision behavior.
    robot.setCollisionBehavior(
        {{20.0, 20.0, 20.0, 20.0, 20.0, 20.0, 20.0}}, {{20.0, 20.0, 20.0, 20.0, 20.0, 20.0, 20.0}},
        {{10.0, 10.0, 10.0, 10.0, 10.0, 10.0, 10.0}}, {{10.0, 10.0, 10.0, 10.0, 10.0, 10.0, 10.0}},
        {{20.0, 20.0, 20.0, 20.0, 20.0, 20.0}}, {{20.0, 20.0, 20.0, 20.0, 20.0, 20.0}},
        {{10.0, 10.0, 10.0, 10.0, 10.0, 10.0}}, {{10.0, 10.0, 10.0, 10.0, 10.0, 10.0}});

    MotionGenerator motion_generator(speed_factor, q_goal);
    std::cout << "WARNING: This example will move the robot! "
              << "Please make sure to have the user stop button at hand!" << std::endl
              << "Press Enter to continue..." << std::endl;
    std::cin.ignore();
    robot.control(motion_generator);
    std::cout << "Motion finished" << std::endl;
  } catch (const franka::Exception& e) {
    std::cout << e.what() << std::endl;
    return -1;
  }

  return 0;
<<<<<<< HEAD
}
=======
}

namespace {

bool calculateDesiredValues(double t,
                            const std::array<double, 7>& delta_q,
                            const std::array<double, 7>& dq_max,
                            const std::array<double, 7>& t_1,
                            const std::array<double, 7>& t_2,
                            const std::array<double, 7>& t_f,
                            const std::array<double, 7>& q_1,
                            std::array<double, 7>* delta_q_d) {
  std::array<int, 7> sign_delta_q;
  std::array<double, 7> t_d = subtract(t_2, t_1);
  std::array<double, 7> delta_t_2 = subtract(t_f, t_2);
  std::array<bool, 7> joint_motion_finished{};

  for (size_t i = 0; i < 7; i++) {
    sign_delta_q[i] = sgn(delta_q[i]);
    if (std::abs(delta_q[i]) < kDeltaQMotionFinished) {
      (*delta_q_d)[i] = 0;
      joint_motion_finished[i] = true;
    } else {
      if (t < t_1[i]) {
        (*delta_q_d)[i] = -1.0 / std::pow(t_1[i], 3) * dq_max[i] * sign_delta_q[i] *
                          (0.5 * t - t_1[i]) * std::pow(t, 3);
      } else if (t >= t_1[i] && t < t_2[i]) {
        (*delta_q_d)[i] = q_1[i] + (t - t_1[i]) * dq_max[i] * sign_delta_q[i];
      } else if (t >= t_2[i] && t < t_f[i]) {
        (*delta_q_d)[i] =
            delta_q[i] +
            0.5 * (1.0 / std::pow(delta_t_2[i], 3) * (t - t_1[i] - 2 * delta_t_2[i] - t_d[i]) *
                       std::pow((t - t_1[i] - t_d[i]), 3) +
                   (2.0 * t - 2.0 * t_1[i] - delta_t_2[i] - 2.0 * t_d[i])) *
                dq_max[i] * sign_delta_q[i];
      } else {
        (*delta_q_d)[i] = delta_q[i];
        joint_motion_finished[i] = true;
      }
    }
  }
  return std::all_of(joint_motion_finished.cbegin(), joint_motion_finished.cend(),
                     [](bool x) { return x; });
}

void calculateSynchronizedValues(const std::array<double, 7>& delta_q,
                                 const std::array<double, 7>& dq_max,
                                 const std::array<double, 7>& ddq_max_start,
                                 const std::array<double, 7>& ddq_max_goal,
                                 std::array<double, 7>* dq_max_sync,
                                 std::array<double, 7>* t_1_sync,
                                 std::array<double, 7>* t_2_sync,
                                 std::array<double, 7>* t_f_sync,
                                 std::array<double, 7>* q_1) {
  std::array<double, 7> dq_max_reach = dq_max;
  std::array<double, 7> t_f{};
  std::array<double, 7> delta_t_2{};
  std::array<double, 7> t_1{};
  std::array<double, 7> delta_t_2_sync{};
  int sign_delta_q[7];
  for (size_t i = 0; i < 7; i++) {
    sign_delta_q[i] = sgn(delta_q[i]);
    if (std::abs(delta_q[i]) > kDeltaQMotionFinished) {
      if (std::abs(delta_q[i]) < (3.0 / 4.0 * (std::pow(dq_max[i], 2) / ddq_max_start[i]) +
                                  3.0 / 4.0 * (std::pow(dq_max[i], 2) / ddq_max_goal[i]))) {
        dq_max_reach[i] =
            std::sqrt(4.0 / 3.0 * delta_q[i] * sign_delta_q[i] *
                      (ddq_max_start[i] * ddq_max_goal[i]) / (ddq_max_start[i] + ddq_max_goal[i]));
      }
      t_1[i] = 1.5 * dq_max_reach[i] / ddq_max_start[i];
      delta_t_2[i] = 1.5 * dq_max_reach[i] / ddq_max_goal[i];
      t_f[i] = t_1[i] / 2.0 + delta_t_2[i] / 2.0 + std::abs(delta_q[i]) / dq_max_reach[i];
    }
  }

  double max_t_f = *std::max_element(t_f.begin(), t_f.end());
  for (size_t i = 0; i < 7; i++) {
    if (std::abs(delta_q[i]) > kDeltaQMotionFinished) {
      double a = 1.5 / 2.0 * (ddq_max_goal[i] + ddq_max_start[i]);
      double b = -1.0 * max_t_f * ddq_max_goal[i] * ddq_max_start[i];
      double c = std::abs(delta_q[i]) * ddq_max_goal[i] * ddq_max_start[i];
      double delta = b * b - 4.0 * a * c;
      (*dq_max_sync)[i] = (-1.0 * b - std::sqrt(delta)) / (2.0 * a);
      (*t_1_sync)[i] = 1.5 * (*dq_max_sync)[i] / ddq_max_start[i];
      delta_t_2_sync[i] = 1.5 * (*dq_max_sync)[i] / ddq_max_goal[i];
      (*t_f_sync)[i] =
          (*t_1_sync)[i] / 2 + delta_t_2_sync[i] / 2 + std::abs(delta_q[i] / (*dq_max_sync)[i]);
      (*t_2_sync)[i] = (*t_f_sync)[i] - delta_t_2_sync[i];
      (*q_1)[i] = (*dq_max_sync)[i] * sign_delta_q[i] * (0.5 * (*t_1_sync)[i]);
    }
  }
}

MotionGenerator::MotionGenerator(
    double speed_factor,
    const std::array<double, 7>& q_goal)  // NOLINT (modernize-pass-by-value)
    : q_goal_(q_goal) {
  for (size_t i = 0; i < 7; i++) {
    dq_max_[i] *= speed_factor;
    ddq_max_start_[i] *= speed_factor;
    ddq_max_goal_[i] *= speed_factor;
  }
}

franka::JointPositions MotionGenerator::operator()(const franka::RobotState& robot_state,
                                                   franka::Duration time_step) {
  if (time_ == 0.0) {
    q_start_ = robot_state.q_d;
    delta_q_ = subtract(q_goal_, q_start_);
    calculateSynchronizedValues(delta_q_, dq_max_, ddq_max_start_, ddq_max_goal_, &dq_max_sync_,
                                &t_1_sync_, &t_2_sync_, &t_f_sync_, &q_1_);
  }

  time_ += time_step.toSec();

  std::array<double, 7> delta_q_d;
  bool motion_finished = calculateDesiredValues(time_, delta_q_, dq_max_sync_, t_1_sync_, t_2_sync_,
                                                t_f_sync_, q_1_, &delta_q_d);

  franka::JointPositions output = add(q_start_, delta_q_d);
  output.motion_finished = motion_finished;
  return output;
}

}  // anonymous namespace
>>>>>>> 02bd5b28
<|MERGE_RESOLUTION|>--- conflicted
+++ resolved
@@ -55,132 +55,4 @@
   }
 
   return 0;
-<<<<<<< HEAD
-}
-=======
-}
-
-namespace {
-
-bool calculateDesiredValues(double t,
-                            const std::array<double, 7>& delta_q,
-                            const std::array<double, 7>& dq_max,
-                            const std::array<double, 7>& t_1,
-                            const std::array<double, 7>& t_2,
-                            const std::array<double, 7>& t_f,
-                            const std::array<double, 7>& q_1,
-                            std::array<double, 7>* delta_q_d) {
-  std::array<int, 7> sign_delta_q;
-  std::array<double, 7> t_d = subtract(t_2, t_1);
-  std::array<double, 7> delta_t_2 = subtract(t_f, t_2);
-  std::array<bool, 7> joint_motion_finished{};
-
-  for (size_t i = 0; i < 7; i++) {
-    sign_delta_q[i] = sgn(delta_q[i]);
-    if (std::abs(delta_q[i]) < kDeltaQMotionFinished) {
-      (*delta_q_d)[i] = 0;
-      joint_motion_finished[i] = true;
-    } else {
-      if (t < t_1[i]) {
-        (*delta_q_d)[i] = -1.0 / std::pow(t_1[i], 3) * dq_max[i] * sign_delta_q[i] *
-                          (0.5 * t - t_1[i]) * std::pow(t, 3);
-      } else if (t >= t_1[i] && t < t_2[i]) {
-        (*delta_q_d)[i] = q_1[i] + (t - t_1[i]) * dq_max[i] * sign_delta_q[i];
-      } else if (t >= t_2[i] && t < t_f[i]) {
-        (*delta_q_d)[i] =
-            delta_q[i] +
-            0.5 * (1.0 / std::pow(delta_t_2[i], 3) * (t - t_1[i] - 2 * delta_t_2[i] - t_d[i]) *
-                       std::pow((t - t_1[i] - t_d[i]), 3) +
-                   (2.0 * t - 2.0 * t_1[i] - delta_t_2[i] - 2.0 * t_d[i])) *
-                dq_max[i] * sign_delta_q[i];
-      } else {
-        (*delta_q_d)[i] = delta_q[i];
-        joint_motion_finished[i] = true;
-      }
-    }
-  }
-  return std::all_of(joint_motion_finished.cbegin(), joint_motion_finished.cend(),
-                     [](bool x) { return x; });
-}
-
-void calculateSynchronizedValues(const std::array<double, 7>& delta_q,
-                                 const std::array<double, 7>& dq_max,
-                                 const std::array<double, 7>& ddq_max_start,
-                                 const std::array<double, 7>& ddq_max_goal,
-                                 std::array<double, 7>* dq_max_sync,
-                                 std::array<double, 7>* t_1_sync,
-                                 std::array<double, 7>* t_2_sync,
-                                 std::array<double, 7>* t_f_sync,
-                                 std::array<double, 7>* q_1) {
-  std::array<double, 7> dq_max_reach = dq_max;
-  std::array<double, 7> t_f{};
-  std::array<double, 7> delta_t_2{};
-  std::array<double, 7> t_1{};
-  std::array<double, 7> delta_t_2_sync{};
-  int sign_delta_q[7];
-  for (size_t i = 0; i < 7; i++) {
-    sign_delta_q[i] = sgn(delta_q[i]);
-    if (std::abs(delta_q[i]) > kDeltaQMotionFinished) {
-      if (std::abs(delta_q[i]) < (3.0 / 4.0 * (std::pow(dq_max[i], 2) / ddq_max_start[i]) +
-                                  3.0 / 4.0 * (std::pow(dq_max[i], 2) / ddq_max_goal[i]))) {
-        dq_max_reach[i] =
-            std::sqrt(4.0 / 3.0 * delta_q[i] * sign_delta_q[i] *
-                      (ddq_max_start[i] * ddq_max_goal[i]) / (ddq_max_start[i] + ddq_max_goal[i]));
-      }
-      t_1[i] = 1.5 * dq_max_reach[i] / ddq_max_start[i];
-      delta_t_2[i] = 1.5 * dq_max_reach[i] / ddq_max_goal[i];
-      t_f[i] = t_1[i] / 2.0 + delta_t_2[i] / 2.0 + std::abs(delta_q[i]) / dq_max_reach[i];
-    }
-  }
-
-  double max_t_f = *std::max_element(t_f.begin(), t_f.end());
-  for (size_t i = 0; i < 7; i++) {
-    if (std::abs(delta_q[i]) > kDeltaQMotionFinished) {
-      double a = 1.5 / 2.0 * (ddq_max_goal[i] + ddq_max_start[i]);
-      double b = -1.0 * max_t_f * ddq_max_goal[i] * ddq_max_start[i];
-      double c = std::abs(delta_q[i]) * ddq_max_goal[i] * ddq_max_start[i];
-      double delta = b * b - 4.0 * a * c;
-      (*dq_max_sync)[i] = (-1.0 * b - std::sqrt(delta)) / (2.0 * a);
-      (*t_1_sync)[i] = 1.5 * (*dq_max_sync)[i] / ddq_max_start[i];
-      delta_t_2_sync[i] = 1.5 * (*dq_max_sync)[i] / ddq_max_goal[i];
-      (*t_f_sync)[i] =
-          (*t_1_sync)[i] / 2 + delta_t_2_sync[i] / 2 + std::abs(delta_q[i] / (*dq_max_sync)[i]);
-      (*t_2_sync)[i] = (*t_f_sync)[i] - delta_t_2_sync[i];
-      (*q_1)[i] = (*dq_max_sync)[i] * sign_delta_q[i] * (0.5 * (*t_1_sync)[i]);
-    }
-  }
-}
-
-MotionGenerator::MotionGenerator(
-    double speed_factor,
-    const std::array<double, 7>& q_goal)  // NOLINT (modernize-pass-by-value)
-    : q_goal_(q_goal) {
-  for (size_t i = 0; i < 7; i++) {
-    dq_max_[i] *= speed_factor;
-    ddq_max_start_[i] *= speed_factor;
-    ddq_max_goal_[i] *= speed_factor;
-  }
-}
-
-franka::JointPositions MotionGenerator::operator()(const franka::RobotState& robot_state,
-                                                   franka::Duration time_step) {
-  if (time_ == 0.0) {
-    q_start_ = robot_state.q_d;
-    delta_q_ = subtract(q_goal_, q_start_);
-    calculateSynchronizedValues(delta_q_, dq_max_, ddq_max_start_, ddq_max_goal_, &dq_max_sync_,
-                                &t_1_sync_, &t_2_sync_, &t_f_sync_, &q_1_);
-  }
-
-  time_ += time_step.toSec();
-
-  std::array<double, 7> delta_q_d;
-  bool motion_finished = calculateDesiredValues(time_, delta_q_, dq_max_sync_, t_1_sync_, t_2_sync_,
-                                                t_f_sync_, q_1_, &delta_q_d);
-
-  franka::JointPositions output = add(q_start_, delta_q_d);
-  output.motion_finished = motion_finished;
-  return output;
-}
-
-}  // anonymous namespace
->>>>>>> 02bd5b28
+}