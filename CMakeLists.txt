--- conflicted
+++ resolved
@@ -1,10 +1,6 @@
 cmake_minimum_required(VERSION 3.4)
 project(libfranka
-<<<<<<< HEAD
-  VERSION 0.1.1
-=======
   VERSION 0.2.0
->>>>>>> 7794a2c8
   LANGUAGES CXX
 )
 
